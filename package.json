{
  "name": "mongodb",
<<<<<<< HEAD
  "version": "2.1.0-rc1",
=======
  "version": "2.0.49",
>>>>>>> 61db279e
  "description": "MongoDB legacy driver emulation layer on top of mongodb-core",
  "main": "index.js",
  "repository": {
    "type": "git",
    "url": "git@github.com:mongodb/node-mongodb-native.git"
  },
  "keywords": [
    "mongodb",
    "driver",
    "legacy"
  ],
  "dependencies": {
<<<<<<< HEAD
      "mongodb-core": "1.2.23"
=======
      "mongodb-core": "1.2.24"
>>>>>>> 61db279e
    , "readable-stream": "1.0.31"
    , "es6-promise": "3.0.2"
  },
  "devDependencies": {
      "integra": "0.1.8"
    , "optimist": "0.6.1"
    , "bson": "~0.4"
    , "jsdoc": "3.3.0-beta3"
    , "semver": "4.1.0"
    , "rimraf": "2.2.6"
    , "gleak": "0.5.0"
    , "mongodb-version-manager": "^0.8.10"
    , "mongodb-extended-json": "1.3.0"
    , "mongodb-tools": "~1.0"
    , "co": "4.5.4"
    , "bluebird": "2.9.27"
  },
  "author": "Christian Kvalheim",
  "license": "Apache-2.0",
  "bugs": {
    "url": "https://github.com/mongodb/node-mongodb-native/issues"
  },
  "scripts": { "test" : "node test/runner.js -t functional" },
  "homepage": "https://github.com/mongodb/node-mongodb-native"
}<|MERGE_RESOLUTION|>--- conflicted
+++ resolved
@@ -1,10 +1,6 @@
 {
   "name": "mongodb",
-<<<<<<< HEAD
   "version": "2.1.0-rc1",
-=======
-  "version": "2.0.49",
->>>>>>> 61db279e
   "description": "MongoDB legacy driver emulation layer on top of mongodb-core",
   "main": "index.js",
   "repository": {
@@ -17,11 +13,7 @@
     "legacy"
   ],
   "dependencies": {
-<<<<<<< HEAD
-      "mongodb-core": "1.2.23"
-=======
       "mongodb-core": "1.2.24"
->>>>>>> 61db279e
     , "readable-stream": "1.0.31"
     , "es6-promise": "3.0.2"
   },
