--- conflicted
+++ resolved
@@ -3472,26 +3472,34 @@
   });
 }
 
-
-
-// Not run since it requires a master-slave setup to test correctly
-<<<<<<< HEAD
-// var client_tests = [test_gs_rewind_and_truncate_on_write];
-
-// var client_tests = [test_gs_exist, test_gs_list, test_gs_small_write,
-//         test_gs_small_file, test_gs_read_length, test_gs_read_with_offset, test_gs_seek, test_gs_multi_chunk,
-//         test_gs_puts_and_readlines, test_gs_unlink, test_gs_append];
-
-// var client_tests = [test_gs_exist, test_gs_list, test_gs_small_write,
-//         test_gs_small_file, test_gs_read_length, test_gs_read_with_offset, test_gs_seek, test_gs_multi_chunk, 
-//         test_gs_puts_and_readlines, test_gs_unlink, test_gs_append, test_gs_rewind_and_truncate_on_write,
-//         test_gs_tell, test_gs_save_empty_file, test_gs_empty_file_eof, test_gs_cannot_change_chunk_size_on_read,
-//         test_gs_cannot_change_chunk_size_after_data_written, test_change_chunk_size, test_gs_chunk_size_in_option,
-//         test_gs_md5, test_gs_upload_date, test_gs_content_type, test_gs_content_type_option, test_gs_unknown_mode,
-//         test_gs_metadata];
-=======
-var client_tests = [test_count_with_fields];
->>>>>>> 7a7b1de0
+var client_tests = [test_eval];
+
+// var client_tests = [test_collection_methods, test_authentication, test_collections, test_object_id_generation,
+//       test_object_id_to_and_from_hex_string, test_automatic_reconnect, test_connection_errors, test_error_handling, test_last_status, test_clear,
+//       test_insert, test_multiple_insert, test_count_on_nonexisting, test_find_simple, test_find_advanced,
+//       test_find_sorting, test_find_limits, test_find_one_no_records, test_drop_collection, test_other_drop,
+//       test_collection_names, test_collections_info, test_collection_options, test_index_information,
+//       test_multiple_index_cols, test_unique_index, test_index_on_subfield, test_array, test_regex,
+//       test_non_oid_id, test_strict_access_collection, test_strict_create_collection, test_to_a,
+//       test_to_a_after_each, test_where, test_hint, test_group, test_deref, test_save,
+//       test_save_long, test_find_by_oid, test_save_with_object_that_has_id_but_does_not_actually_exist_in_collection,
+//       test_invalid_key_names, test_collection_names, test_rename_collection, test_explain, test_count,
+//       test_sort, test_cursor_limit, test_limit_exceptions, test_skip, test_skip_exceptions,
+//       test_limit_skip_chaining, test_close_no_query_sent, test_refill_via_get_more, test_refill_via_get_more_alt_coll,
+//       test_close_after_query_sent, test_count_with_fields, test_gs_exist, test_gs_list, test_gs_small_write,
+//       test_gs_small_file, test_gs_read_length, test_gs_read_with_offset, test_gs_seek, test_gs_multi_chunk, 
+//       test_gs_puts_and_readlines, test_gs_unlink, test_gs_append, test_gs_rewind_and_truncate_on_write,
+//       test_gs_tell, test_gs_save_empty_file, test_gs_empty_file_eof, test_gs_cannot_change_chunk_size_on_read,
+//       test_gs_cannot_change_chunk_size_after_data_written, test_change_chunk_size, test_gs_chunk_size_in_option,
+//       test_gs_md5, test_gs_upload_date, test_gs_content_type, test_gs_content_type_option, test_gs_unknown_mode,
+//       test_gs_metadata, test_admin_default_profiling_level, test_admin_change_profiling_level,
+//       test_admin_profiling_info, test_admin_validate_collection, test_custom_primary_key_generator,
+//       test_map_reduce, test_map_reduce_with_functions_as_arguments, test_map_reduce_with_code_objects,
+//       test_map_reduce_with_options, test_map_reduce_error, test_drop_indexes, test_add_and_remove_user,
+//       test_distinct_queries, test_all_serialization_types, test_should_correctly_retrieve_one_record,
+//       test_should_correctly_save_unicode_containing_document, test_should_deserialize_large_integrated_array,
+//       test_find_one_error_handling, test_gs_weird_name_unlink, test_gs_weird_bug, test_gs_working_field_read,
+//       test_field_select_with_options];
 
 var client_tests = [test_collection_methods, test_authentication, test_collections, test_object_id_generation,
       test_object_id_to_and_from_hex_string, test_automatic_reconnect, test_connection_errors, test_error_handling, test_last_status, test_clear,
